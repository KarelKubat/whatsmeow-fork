--- conflicted
+++ resolved
@@ -120,11 +120,8 @@
     optional uint32 experimentGroupId = 20;
     optional bytes scansSidecar = 21;
     repeated uint32 scanLengths = 22;
-<<<<<<< HEAD
-=======
     optional bytes midQualityFileSha256 = 23;
     optional bytes midQualityFileEncSha256 = 24;
->>>>>>> d7754af4
 }
 
 message ContactMessage {
@@ -513,12 +510,9 @@
     optional WEB_FEATURES_FLAG catalog = 27;
     optional WEB_FEATURES_FLAG starredStickers = 28;
     optional WEB_FEATURES_FLAG voipGroupCall = 29;
-<<<<<<< HEAD
-=======
     optional WEB_FEATURES_FLAG templateMessage = 30;
     optional WEB_FEATURES_FLAG templateMessageInteractivity = 31;
     optional WEB_FEATURES_FLAG ephemeralMessages = 32;
->>>>>>> d7754af4
 }
 
 message TabletNotificationsInfo {
@@ -662,10 +656,7 @@
         GROUP_CHANGE_NO_FREQUENTLY_FORWARDED = 69;
         GROUP_V4_ADD_INVITE_SENT = 70;
         GROUP_PARTICIPANT_ADD_REQUEST_JOIN = 71;
-<<<<<<< HEAD
-=======
         CHANGE_EPHEMERAL_SETTING = 72;
->>>>>>> d7754af4
     }
     optional WEB_MESSAGE_INFO_STUBTYPE messageStubType = 24;
     optional bool clearMedia = 25;
@@ -675,10 +666,6 @@
     optional PaymentInfo paymentInfo = 29;
     optional LiveLocationMessage finalLiveLocation = 30;
     optional PaymentInfo quotedPaymentInfo = 31;
-<<<<<<< HEAD
-}
-=======
     optional uint64 ephemeralStartTimestamp = 32;
     optional uint32 ephemeralDuration = 33;
-}
->>>>>>> d7754af4
+}